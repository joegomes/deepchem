--- conflicted
+++ resolved
@@ -173,12 +173,8 @@
         ]) + [atom.GetIsAromatic()]
     # In case of explicit hydrogen(QM8, QM9), avoid calling `GetTotalNumHs`
     if not explicit_H:
-<<<<<<< HEAD
-      results = results + one_of_k_encoding_unk(atom.GetTotalNumHs(), [0, 1, 2, 3, 4])
-=======
       results = results + one_of_k_encoding_unk(atom.GetTotalNumHs(),
                                                 [0, 1, 2, 3, 4])
->>>>>>> 0bc47be0
 
     return np.array(results)
 
